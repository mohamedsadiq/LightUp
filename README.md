--- conflicted
+++ resolved
@@ -34,23 +34,20 @@
   - Use Gemini for advanced text processing (requires API key)
 
 
-<<<<<<< HEAD
-=======
 ## 📥 Download
 
 Download the latest version of LightUp from our [Releases page](https://github.com/lightup/releases). Choose the appropriate version for your browser and follow the installation instructions below.
 
 
 ## 🚀 Getting Started
->>>>>>> d2792d53
 
-## 🚀LightUp User Guide
+## LightUp User Guide
 
 ### Installation for users
 
 1. Download the Extension
-  * Go to the LightUp Releases
-  * Download the latest release ZIP file (lightup-vX.X.X.zip)
+  - Go to the LightUp Releases
+  - Download the latest release ZIP file (lightup-vX.X.X.zip)
 
 2. Install in Chrome/Brave
    - Open Chrome/Brave and go to chrome://extensions/
